#!/usr/bin/env python3
import datetime
import imghdr
import json
import logging
import math
import os
import re
import shutil
import webbrowser
from collections import defaultdict
from configparser import NoSectionError
from hashlib import sha256, sha1
from logging import Formatter
from logging.handlers import RotatingFileHandler
from pathlib import Path
from subprocess import check_output

import markdown
from flask import Flask, render_template, request, Markup, flash, session, redirect, url_for
from git import Repo, InvalidGitRepositoryError, GitCommandError

<<<<<<< HEAD
from config import URL, PORT, LOG_DIR, DATA_DIR, SYMLINK_DIR, SUBREPO_DIR, ADMINPASSWORD, USERPASSWORD, SECRET_KEY
=======
from .config import URL, PORT, LOG_DIR, DATA_DIR, SYMLINK_DIR
>>>>>>> af7e212a

app = Flask(__name__, instance_path=str(Path(__file__).parent.resolve().joinpath("instance")))


def modifications(difftext):
    """
    Extract the original and the modified characters as tuples into a list.
    This information is used e.g. for the commit-message.
    :param difftext:
    :return:
    """
    mods = []
    last_pos = 1
    for mod in re.finditer(r'(\[-(.*?)-\]|{\+(.*?)\+})', difftext):
        sub = mod[2] if mod[2] is not None else ""
        add = mod[3] if mod[3] is not None else ""
        if add != "" and len(mods) > 0 and last_pos == mod.regs[0][0]:
            if mods[len(mods) - 1][1] == "":
                mods[len(mods) - 1][1] = add
                continue
        last_pos = mod.regs[0][1]
        mods.append([sub, add])
    return mods


def color_diffs(difftext):
    """
    Adds html-tags to colorize the modified parts.
    :param difftext: Compared text, differences are marked with {+ ADD +} [- DEL -]
    :return:
    """
    return difftext.replace('{+', '<span style="color:green">') \
        .replace('+}', '</span>') \
        .replace('[-', '<span style="color:red">') \
        .replace('-]', '</span>')


def get_diffs(difftext):
    """
    Returns textpassage which differ from origintext
    :param difftext:
    :return:
    """
    origdiff = ' '.join([orig.split('-]')[0] for orig in difftext.split('[-') if '-]' in orig])
    moddiff = ' '.join([mod.split('+}')[0] for mod in difftext.split('{+') if '+}' in mod])
    return origdiff, moddiff


def surrounding_images(img, regex):
    """
    Finding predecessor and successor images to gain more context for the user.
    The basic regex to extract the pagenumber can be set on the setup page and
    is kept in the repo_data['regexnum'] variable (Default  ^(.*?)(\d+)(\D*)$).
    :param img: Imagename
    :param regex: regexpattern to extract the pagenumber
    :return:
    """
    imgmatch = re.match(rf"{regex}", img.name)
    imgint = int(imgmatch[2])
    imgprefix = img.name[:imgmatch.regs[1][1]]
    imgpostfix = img.name[imgmatch.regs[3][0]:]
    prev_img = img.parent.joinpath(
        imgprefix + f"{imgint - 1:0{imgmatch.regs[2][1] - imgmatch.regs[2][0]}d}" + imgpostfix)
    post_img = img.parent.joinpath(
        imgprefix + f"{imgint + 1:0{imgmatch.regs[2][1] - imgmatch.regs[2][0]}d}" + imgpostfix)
    if not prev_img.exists():
        app.logger.info(f"File:{prev_img.name} not found!")
        prev_img = ""
    if not post_img.exists():
        app.logger.info(f"File:{post_img.name} not found!")
        post_img = ""
    return prev_img, post_img


def get_gitdifftext(orig, diff, repo):
    """
    Compares two strings via git hash-objects
    :param orig: Original string
    :param diff: Modified string
    :param repo: repo instance
    :return:
    """
    item_a = sha1((f'blob {len(orig)}\0{orig}').encode('utf-8'))
    item_b = sha1((f'blob {len(diff)}\0{diff}').encode('utf-8'))
    return check_output(['git', 'diff', '-p', '--word-diff', str(item_a.hexdigest()), str(item_b.hexdigest())]).decode(
        'utf-8').split('@@')[-1].strip()


def get_difftext(origtext, item, folder, repo):
    """
    Compares the original and a modified string
    :param origtext: original text string
    :param item: git-python item instances
    :param folder: repo folder
    :param repo: repo instance
    :return:
    """
    # The "<<<<<<< HEAD" indicates a merge conflicts and need other operations
    if "<<<<<<< HEAD\n" in origtext:
        with open(folder.joinpath(item.a_path), 'r') as fin:
            mergetext = fin.read().split("<<<<<<< HEAD\n")[-1].split("\n>>>>>>>")[0].split("\n=======\n")
        difftext = get_gitdifftext(mergetext[0], mergetext[1], repo)
    else:
        try:
            difftext = "".join(item.diff.decode('utf-8').split("\n")[1:])
        except UnicodeDecodeError as ex:
            # The UnicodeDecodeError mostly appears if the original character is a combination of unicode symbols
            # e.g. ä -> e+diacritic_mark and the modified character only differs in one and not all parts e.g. ö.
            app.logger.warning(f"File:{item.a_path} Warning the diff text could not be decoded! Error:{ex}")
            try:
                difftext = get_gitdifftext(origtext, item.b_blob.data_stream.read().decode(), repo)
            except Exception as ex2:
                app.logger.warning(f"File:{item.a_path} Both files could not be compared! Error:{ex2}")
                difftext = ""
    return difftext


class GTDiffObject(object):

    def __init__(self, repo, repo_path, filename, add_all=False):
        self.repo = repo
        self.repo_path = repo_path
        self.filename = filename
        self.fpath = self.repo_path.joinpath(filename)
        self.item = None
        self.origtext = ''
        self.difftext = ''
        self.modtext = ''
        self.modtype = ''
        self.diffcolored = ''
        self.__diff__(add_all)

    def __diff__(self, add_all):
        self.item = self.repo.index.diff(None, paths=[self.filename], create_patch=True, word_diff_regex='.')
        # TODO: Check if this is necessary
        if not self.item:
            self.item = self.repo.index.diff('HEAD', paths=[self.filename], create_patch=True, word_diff_regex='.')
        if not self.item and add_all:
            self.path = self.filename
            self.origtext = ""
            self.difftext = open(Path(self.repo.working_dir).joinpath(self.filename), 'r').read()
            self.modtext = self.difftext
            self.modtype = "new"
            self.diffcolored = "<span style='color:green'>The file gets added " \
                          "when committed and deleted when stashed!</span>"
        else:
            if self.item:
                self.item = self.item[0]
            else:
                #self.item = None
                self.repo.git.add('-A', self.filename)
                item = self.repo.index.diff('HEAD', paths=[self.filename])
                if item != []:
                    self.item = item[0]
                else:
                    self.item = None

            if self.item and (self.item.a_blob or self.item.b_blob):
                self.get_modtext()

    def get_modtext(self):
        self.modtype = self.repo.git.status('--porcelain', self.filename).split(' ')[0]
        try:
            self.origtext = self.item.a_blob.data_stream.read().decode('utf-8').lstrip(" ")
            self.path = self.item.a_path
        except:
            self.origtext = ""
            self.path = self.item.b_path
        self.mergetext = []
        if self.modtype == "A":
            if self.origtext != "":
                self.modtext = self.origtext
                self.origtext = ""
            self.modtype = "new"
            self.diffcolored = "<span style='color:green'>This untracked file gets added " \
                          "when committed and deleted when stashed!</span>"
            return
        elif self.modtype == "D":
            if self.modtext != "":
                self.modtext = self.origtext
                self.origtext = ""
            self.modtype = "del"
            self.modtext = ""
            self.diffcolored = "<span style='color:red'>This file gets deleted " \
                          "when committed and restored when stashed!</span>"
            return
        self.difftext = get_difftext(self.origtext, self.item, self.repo_path, self.repo)
        self.diffcolored = color_diffs(self.difftext)
        if self.modtype == "M":
            self.modtype = "merge"
            self.modtext = self.mergetext[1]
        else:
            self.modtext = self.repo_path.absolute().joinpath(self.item.b_path).open().read().lstrip(" ")

    def diff_only_in_cc(self):
        return self.origtext.strip() == self.modtext.strip() and self.origtext.strip() != ""

    def validate_filter(self, filter_all, filter_from, filter_to):
        # Apply filter options
        if filter_all + filter_from + filter_to != '':
            if filter_all != '':
                if not (re.search(rf"{filter_all}", self.origtext) or
                        re.search(rf"{filter_all}", self.modtext)):
                   return True
            if filter_from + filter_to != '':
                origdiff, moddiff = get_diffs(self.difftext)
                if not (re.search(rf"{filter_from}", origdiff) and
                        re.search(rf"{filter_to}", moddiff)):
                   return True
        return False

    def mods(self):
        return modifications(self.difftext)


def from_list_to_list(repo_data, from_list='diff_list', to_list='skipped', index=0, all=False):
    if all:
        repo_data[to_list] = repo_data[from_list]+repo_data[to_list]
        repo_data[from_list] = []
    else:
        repo_data[to_list].append(repo_data[from_list].pop(index))
    return


@app.route('/gtcheck/edit/<group_name>/<repo_path_hash>/<subrepo>', methods=['GET', 'POST'])
def gtcheck(group_name, repo_path_hash, subrepo, repo=None, repo_data=None):
    """
    Gathers the information to render the gtcheck
    :return:
    """
    repo_data_path = get_repo_data_path(group_name, repo_path_hash, subrepo)
    if repo_data is None:
        repo_data = get_repo_data(repo_data_path)
    if repo is None:
        repo = get_repo(repo_data.get('path'))
    repo_path = Path(repo_data.get('path'))
    username, email = get_git_credentials(repo)
    # Diff Head
    diff_head = repo.git.diff('--cached', '--shortstat').strip().split(" ")[0]
    if not repo_data.get('diff_list') or len(repo_data.get('diff_list')) <= 0:
        repo_data['diff_list'] = alphanum_sort([item.a_path for item in repo.index.diff(None) if ".gt.txt" in item.a_path])
    diff_list = repo_data.get('diff_list')[:]
    for filename in diff_list:
        gtdiff = GTDiffObject(repo, repo_path, filename)
        if gtdiff.item is None:
            from_list_to_list(repo_data, from_list='diff_list', to_list='removed_list')
            continue
        if gtdiff.diff_only_in_cc() and repo.data('skipcc'):
            if repo_data.get('addcc', None) is not None:
                from_list_to_list(repo_data, from_list='diff_list', to_list='finished_list')
                repo.git.add(str(filename), A=True)
            else:
                from_list_to_list(repo_data, from_list='diff_list', to_list='skipped_list')
            continue
        if gtdiff.validate_filter(repo_data.get('filter_all'), repo_data.get('filter_from'), repo_data.get('filter_to')):
            from_list_to_list(repo_data, from_list='diff_list', to_list='skipped_list')
            continue
        if diff_head:
            commitmsg = f"Staged Files: {diff_head}"
        else:
            commitmsg = f"{repo_path.name}: {', '.join([orig + ' -> ' + mod for orig, mod in gtdiff.mods()])}"
        repo_data['modtext'] = gtdiff.modtext
        repo_data['modtype'] = gtdiff.modtype
        repo_data['fname'] = str(gtdiff.fpath)
        repo_data['fpath'] = str(gtdiff.path)
        custom_keys = [' '.join(repo_data.get('custom_keys')[i:i + 10]) for i in
                       range(0, len(repo_data.get('custom_keys')), 10)]
        if repo_data['mode'] == 'main':
            inames = [Path(SYMLINK_DIR).joinpath(repo_path_hash).joinpath(str(iname.relative_to(repo_data['path'])))
                      for iname in gtdiff.fpath.parent.glob(f"{gtdiff.fpath.name.replace('gt.txt', '')}*")
                      if imghdr.what(iname)]
        else:
            inames = [Path(SYMLINK_DIR).joinpath(repo_path_hash).joinpath(str(iname.relative_to(repo_data['parent_repo_path']))) for iname in
                      Path(repo_data['parent_repo_path']).glob(f"{str(gtdiff.fpath.relative_to(repo_data.get('path'))).replace('gt.txt', '')}*")
                      if imghdr.what(iname)]
        img_out = inames[0] if inames else None
        if not img_out:
            write_repo_data(repo_data_path, repo_data)
            return render_template("gtcheck.html", repo_data=repo_data, repo_path_hash=repo_path_hash, subrepo=subrepo,
                                   group_name=group_name,
                                   branch=repo.active_branch, username=username,
                                   email=email, commitmsg=commitmsg,
                                   difftext=Markup(gtdiff.diffcolored), origtext=gtdiff.origtext, modtext=gtdiff.modtext,
                                   files_left=str(len(repo_data.get('diff_list'))),
                                   iname="No image", fname=gtdiff.fpath.name, skipped=len(repo_data.get('skipped_list')),
                                   vkeylang=repo_data.get('vkeylang'), custom_keys=custom_keys,
                                   font=repo_data.get('font'))
        else:
            prev_img, post_img = surrounding_images(img_out, repo_data.get('regexnum'))
            write_repo_data(repo_data_path, repo_data)
            return render_template("gtcheck.html", repo_data=repo_data, repo_path_hash=repo_path_hash, subrepo=subrepo,
                                   group_name=group_name,
                                   branch=repo.active_branch, username=username,
                                   email=email, commitmsg=commitmsg,
                                   image=str(Path(img_out).relative_to(Path(SYMLINK_DIR).parent)),
                                   previmage=str(Path(prev_img).relative_to(Path(
                                       SYMLINK_DIR).parent)) if prev_img != "" else "",
                                   postimage=str(Path(post_img).relative_to(Path(
                                       SYMLINK_DIR).parent)) if post_img != "" else "",
                                   difftext=Markup(gtdiff.diffcolored), origtext=gtdiff.origtext,
                                   modtext=gtdiff.modtext,
                                   files_left=str(len(repo_data.get('diff_list'))),
                                   iname=img_out.name, fname=gtdiff.fpath.name,
                                   skipped=len(repo_data.get('skipped_list')),
                                   vkeylang=repo_data.get('vkeylang'), custom_keys=custom_keys,
                                   font=repo_data.get('font'))
    else:
        if diff_head:
            commitmsg = f"Staged Files: {diff_head}"
            modtext = f"Please commit the staged files! You skipped {len(repo_data.get('skipped_list'))} files."
            write_repo_data(repo_data_path, repo_data)
            return render_template("gtcheck.html", repo_data=repo_data, repo_path_hash=repo_path_hash, subrepo=subrepo,
                                   group_name=group_name,
                                   username=username, email=email, commitmsg=commitmsg, modtext=modtext, custom_keys='',
                                   files_left="0")
        if repo_data.get('diff_list', None) == []:
            write_repo_data(repo_data_path, repo_data)
            return render_template("nofile.html")
        write_repo_data(repo_data_path, repo_data)
        return gtcheck(group_name, repo_path_hash, subrepo, repo, repo_data)


def pop_idx(repo_data, lname, popidx):
    """
    Pops the item from the index off a list, if the index is in the range
    :param lname: Name of the list
    :param popidx: Index to pop
    :return:
    """
    if len(repo_data.get(lname)) > popidx:
        repo_data[lname].pop(popidx)
    return


def set_git_credentials(repo, username, email, level='repository'):
    """ Set the git credentials name and email address."""
    try:
        if Path(repo.git_dir).joinpath('config.lock').exists():
            Path(repo.git_dir).joinpath('config.lock').unlink()
        repo.config_writer().set_value(level, 'name', username).release()
        repo.config_writer().set_value(level, 'email', email).release()
    except:
        pass


def get_git_credentials(repo, level='repository'):
    """ Return the git credentials name and email address."""
    username, email = "", ""
    try:
        username = repo.config_reader().get_value(level, 'name')
        email = repo.config_reader().get_value(level, 'email')
    except NoSectionError:
        pass
    return username, email


@app.route('/gtcheck/edit/update/<group_name>/<repo_path_hash>/<subrepo>', methods=['GET', 'POST'])
def edit(group_name, repo_path_hash, subrepo):
    """
    Process the user input from gtcheck html pages
    :return:
    """
    data = request.form  # .to_dict(flat=False)
    repo_data_path = get_repo_data_path(group_name, repo_path_hash, subrepo)
    repo_data = get_repo_data(repo_data_path)
    repo = get_repo(repo_data.get('path'))
    # Check if mod files left
    difflen = len(repo_data.get('diff_list'))
    repo_data['last_action'] = f"{datetime.date.today()}"
    repo_data['font'] = data.get('fonts', None) if data.get('fonts', None) else repo_data['font']
    if repo_data['username'] != data.get('username') or repo_data['email'] != data.get('email'):
        repo_data['username'] = data.get('username', '')
        session['username'] = data.get('username', '')
        repo_data['email'] = data.get('email', '')
        session['email'] = data.get('email', '')
        set_git_credentials(repo, data.get('username', ''), data.get('email', ''))
    repo_data['vkeylang'] = data['vkeylang']
    repo_data['custom_keys'] = data['custom_keys'].split(' ')
    if data['selection'] == 'settings':
        write_repo_data(repo_data_path, repo_data)
        return render_template("setup.html", username=data.get('username'), email=data.get('email'),
                        repo_path=data.get('repo_path', ''), group_name=group_name, subrepo=subrepo,
                        repo_path_hash=repo_path_hash,
                        active_branch=repo.active_branch.name,
                        branches=[branch.name for branch in repo.branches] if repo.branches != [] else [
                            repo.active_branch.name],
                        regexnum=repo_data.get('regexnum', "^(.*?)(\d+)(\D*)$"),
                        custom_keys=' '.join(repo_data.get('custom_keys', [''])),
                        filter_all=repo_data.get('filter_all', ''),
                        filter_from=repo_data.get('filter_from', ''),
                        filter_to=repo_data.get('filter_to', ''), )
    if data['selection'] == 'filter':
        for group in ['skipped_list', 'finished_list']:
            valid_gtfname = []
            for gtfname in repo_data[group]:
                with open(Path(repo_data['path']).joinpath(gtfname), 'r') as fin:
                    if re.search(rf"{data.get('filter')}", fin.read()):
                        valid_gtfname.append(gtfname)
            repo_data[group] = list(set(repo_data[group]).difference(set(valid_gtfname)))
            repo_data['diff_list'] = valid_gtfname + repo_data['diff_list']
        write_repo_data(repo_data_path, repo_data)
        return gtcheck(group_name, repo_path_hash, subrepo, repo, repo_data)
    if data['selection'] == 'skipped' or (difflen == 0 and len(repo_data['skipped_list']) != 0):
        if data['selection'] == 'commit':
            repo.git.commit('-m', '[GTCheck] ' + data['commitmsg'])
        from_list_to_list(repo_data, from_list='skipped_list', to_list='diff_list', all=True)
        write_repo_data(repo_data_path, repo_data)
        return gtcheck(group_name, repo_path_hash, subrepo, repo, repo_data)
    fname = Path(repo_data.get('path')).joinpath(repo_data.get('fpath'))
    modtext = data['modtext'].replace("\r\n", "\n")
    if data['selection'] == 'undo':
        if repo_data['undo_fpath'] == '':
            return gtcheck(group_name, repo_path_hash, subrepo, repo, repo_data)
        #repo.git.reset('HEAD', .repo_dataget('undo_fpath'))
        with open(repo_data.get('undo_fpath'), "w") as fout:
            fout.write(repo_data.get('undo_value'))
        undo_fname = str(repo_data.get('undo_fpath')).replace(repo_data.get('path'), '').strip('/ ')
        if undo_fname in repo_data.get('skipped_list'):
            from_list = 'skipped_list'
        elif undo_fname in repo_data.get('finished_list'):
            from_list = 'finished_list'
        else:
            from_list = 'removed_list'
        repo_data['diff_list'] = [repo_data[from_list].pop(-1)] + repo_data['diff_list']
        repo_data['undo_fpath'] = ''
        write_repo_data(repo_data_path, repo_data)
        return gtcheck(group_name, repo_path_hash, subrepo, repo, repo_data)
    repo_data['undo_fpath'] = str(fname)
    repo_data['undo_value'] = repo_data.get('modtext')
    to_list = 'finished_list'
    if data['selection'] == 'commit':
        if repo_data.get('modtext').replace("\r\n", "\n") != modtext or repo_data.get('modtype') == "merge":
            with open(fname, 'w') as fout:
                fout.write(modtext)
        repo.git.add(str(fname), A=True)
        #repo.git.add(str(fname))
        repo.git.commit('-m', '[GTCheck] '+data['commitmsg'])
    elif data['selection'] == 'stash' and difflen != 0:
        if repo_data.get('modtype') in ['new']:
            repo.git.rm('-f', str(fname))
            to_list = 'removed_list'
        else:
            repo.git.checkout('--', str(fname))
    elif data['selection'] == 'add' and difflen != 0:
        if repo_data.get('modtext').replace("\r\n", "\n") != modtext or repo_data.get('modtype') == "merge":
            with open(fname, 'w') as fout:
                fout.write(modtext)
        repo.git.add(str(fname), A=True)
    else:
        to_list = 'skipped_list'
    if difflen != 0:
        from_list_to_list(repo_data, from_list='diff_list', to_list=to_list)
    write_repo_data(repo_data_path, repo_data)
    return gtcheck(group_name, repo_path_hash, subrepo, repo, repo_data)


@app.route('/gtcheck/init/<group_name>/<repo_path_hash>/<subrepo>', methods=['POST'])
def init(group_name, repo_path_hash, subrepo):
    """
    Process user input from setup page.
    Initial set the session-variables, which are stored in a cookie.
    Triggers first render of gtcheck html page
    :return:
    """
    data = request.form  # .to_dict(flat=False)
    repo_path = data.get('repo_path', '')
    repo = get_repo(repo_path)
    repo_data_path = get_repo_data_path(group_name, repo_path_hash, subrepo=subrepo)
    set_git_credentials(repo, data.get('username', 'GTChecker'), data.get('email', ''))
    logger(str(Path(LOG_DIR).joinpath(f"{repo_path_hash}_{repo.active_branch}.log".replace(' ', '_')).resolve()))
    session['username'] = data.get('username', 'GTChecker')
    session['email'] = data.get('email', '')
    update_repo_data(repo_data_path, {'username': data.get('username', 'GTChecker'),
                                      'email': data.get('email', ''),
                                      'addcc': True if 'addCC' in data.keys() else False,
                                      'skipcc': True if 'skipCC' in data.keys() else False,
                                      'custom_keys': data.get('custom_keys', ['']).split(' '),
                                      'regexnum': data.get('regexnum', ''),
                                      'filter_all': data.get('filter_all', ''),
                                      'filter_from': data.get('filter_from', ''),
                                      'filter_to': data.get('filter_to', '')})
    if data.get('reset', 'off') == 'on':
        repo.git.reset()
    if data.get('checkout', 'off') == 'on' and data.get('new_branch', '') != "":
        repo.git.checkout(b=data.get('new_branch', 'main'))
    elif data.get('branches', 'main') != repo.active_branch.name:
        app.logger.warning(f"Branch was force checkout from {str(repo.active_branch.name)} "
                           f"to {data.get('branches', 'main')}")
        repo.git.reset()
        repo.git.checkout('-f', data.get('branches', 'main'))
    return gtcheck(group_name, repo_path_hash, subrepo, repo)


def purge_folder(path, create_gitkeep=False):
    """
    Purge a folder (with content)
    """
    path = Path(path)
    if path.exists():
        shutil.rmtree(str(path.resolve()), ignore_errors=True)
    path.mkdir()
    if create_gitkeep:
        path.joinpath('.gitkeep').touch()
    return


def clean_symlinks(folder=None):
    """
    Unlink symbolic linked folder in static/symlink
    :return:
    """
    symlinkfolder = Path(__file__).resolve().parent.joinpath(f"static/symlink/")
    for symfolder in symlinkfolder.iterdir():
        if symfolder.is_dir():
            if folder is None:
                symfolder.unlink()
            elif symfolder.name == folder:
                symfolder.unlink()
    return


def create_symlink(folder, symlink_fname):
    symfolder = Path(SYMLINK_DIR).joinpath(symlink_fname)
    # Create symlink to imagefolder
    if not symfolder.exists():
        symfolder.symlink_to(folder)
    return


@app.route('/readme', methods=['GET', 'POST'])
def show_readme():
    """Show readme file from gt repository"""
    readme_file = request.args.get('readme_file', '')
    with open(readme_file, "r") as fin:
        md_template_string = markdown.markdown(
            fin.read(), extensions=["fenced_code"])
    return md_template_string


@app.route('/info', methods=['GET', 'POST'])
def info():
    """Show additional information"""
    return render_template("info.html")


@app.route('/seteditor/<group_name>/<repo_path_hash>', methods=['GET', 'POST'])
def seteditor(group_name, repo_path_hash):
    """
    Display edit option for ground truth sets
    :return:
    """
    repo_data_path = get_repo_data_path(group_name, repo_path_hash)
    repo_data = get_repo_data(repo_data_path)
    return render_template("seteditor.html",
                           group_name=group_name,
                           repo_path_hash=repo_path_hash,
                           setname=Path(repo_data["path"]).name)


@app.route('/edit_gtset/<group_name>/<repo_path_hash>', methods=['GET', 'POST'])
def edit_gtset(group_name, repo_path_hash):
    """
    Process the user input from seteditor
    :return:
    """
    try:
        data = request.form  # .to_dict(flat=False)
        if data.get('cancel', None) is not None:
            return redirect('/')
        repo_data_path = get_repo_data_path(group_name, repo_path_hash)
        repo_data = get_repo_data(repo_data_path)
        repo = get_repo(repo_data['path'])
        if data.get('add_all', None) is not None:
            diff_list = get_all_gt_files(repo)
        else:
            diff_list = repo_data.get('diff_list')+repo_data.get('skipped_list')
        if diff_list:
            splits = int(data.get('splits', '0')) if int(data.get('splits', '0')) >= 0 else 0
            duplications = int(data.get('duplications', '1')) if int(data.get('duplications', '0')) > 0 or splits > 0 else 0
            if splits + duplications == 0:
                update_repo_data(repo_data_path, {'diff_list': diff_list,
                                                  'skipped_list': [],
                                                  'finished_list': [],
                                                  'removed_list': [],
                                                  'diff_overall': len(diff_list),
                                                  })
                return redirect('/')
            if splits > 0:
                if data.get('splitmode', None) == 'splitmode_parts':
                    amount_per_parts = int(math.ceil(len(diff_list) / splits))
                else:
                    amount_per_parts = splits
            else:
                amount_per_parts = len(diff_list)
            dirty_repo = repo.is_dirty()
            if dirty_repo:
                repo.git.add('--all', A=True)
                repo.git.commit("-m", "[GTCheck] Commit to be reset.")
                repo.git.checkout('HEAD^1')
            # Create new git repos for duplicates and splits
            set_name = repo_data.get('name', '') if repo_data.get('name', '') != '' else \
                Path(repo_data.get('path', '')).name
            sub_repo_set = defaultdict()
            duplication_offset = 0
            while duplication_offset < 100:
                if not Path(SUBREPO_DIR).joinpath(repo_path_hash).joinpath(f'duplicate_{duplication_offset + 1:02d}_part_{1:02d}').exists():
                    break
                duplication_offset += 1
            for duplication in range(duplication_offset, duplication_offset+duplications):
                for part, amount_per_part_offset in enumerate(range(0, len(diff_list), amount_per_parts)):
                    # Init sub_repo under static/symlink folder
                    sub_repo_ext = f'duplicate_{duplication + 1:02d}_part_{part + 1:02d}'
                    sub_repo_path = Path(SUBREPO_DIR).joinpath(repo_path_hash).joinpath(sub_repo_ext)
                    sub_repo_path.mkdir(parents=True, exist_ok=True)
                    sub_repo_set[repo_path_hash + sub_repo_ext] = Repo.init(str(sub_repo_path.resolve()))
                    sub_repo_set[repo_path_hash + sub_repo_ext].git.commit('--allow-empty', '-m', '[GTCheck] Initial empty commit.')
                    # Copy README
                    if repo_data.get('readme', None) is not None and Path(repo_data.get('readme')).is_file():
                        shutil.copy(repo_data.get('readme', None), sub_repo_path)
                    # Copy state 0 files
                    for gtfile in diff_list[amount_per_part_offset:amount_per_part_offset + amount_per_parts]:
                        src = Path(repo_data['path']).joinpath(gtfile)
                        dest = sub_repo_path.joinpath(gtfile)
                        dest.parent.mkdir(parents=True, exist_ok=True)
                        if src.exists():
                            shutil.copy(src, dest)
                        # Copy also exstings json files
                        src = Path(repo_data['path']).joinpath(gtfile.replace('.gt.txt', '') + '.json')
                        if src.exists():
                            shutil.copy(src, sub_repo_path.joinpath(gtfile.replace('.gt.txt', '') + '.json'))
                    # Add repo to data folder
                    if not dirty_repo:
                        info = (repo_data.get('info', '') + " This repo is a duplicate and/or splitted into parts.").strip()
                        add_subrepo_path(True, repo_data.get('fileformat'), repo_data.get('image_dir'), group_name, set_name + "_" + sub_repo_ext, sub_repo_path, repo_data.get('path'),
                                     info, "")
            if dirty_repo:
                repo.git.checkout('master')
                # Copy newest version of files
                for duplication in range(duplication_offset, duplication_offset+duplications):
                    for part, amount_per_part_offset in enumerate(range(0, len(diff_list), amount_per_parts)):
                        sub_repo_ext = f'duplicate_{duplication + 1:02d}_part_{part + 1:02d}'
                        sub_repo_path = Path(SUBREPO_DIR).joinpath(repo_path_hash).joinpath(sub_repo_ext)
                        sub_repo = Repo(str(sub_repo_path.resolve()))
                        sub_repo.git.add('--all', A=True)
                        sub_repo.git.commit('-m', '[GTCheck] Add original state of modified files.')
                        for gtfile in diff_list[amount_per_part_offset:amount_per_part_offset + amount_per_parts]:
                            src = Path(repo_data['path']).joinpath(gtfile)
                            dest = sub_repo_path.joinpath(gtfile)
                            dest.parent.mkdir(parents=True, exist_ok=True)
                            if src.exists():
                                shutil.copy(src, dest)
                            elif dest.exists():
                                dest.unlink()
                        info = (repo_data.get('info', '') + " This repo is a duplicate and/or splitted into parts.").strip()
                        add_subrepo_path(True, repo_data.get('fileformat'), repo_data.get('image_dir'), group_name, set_name + "_" + sub_repo_ext, sub_repo_path, repo_data.get('path'),
                                     info, "")
                repo.git.reset('HEAD^1')
    except Exception as e:
        internal_error(e)
    return redirect('/')


@app.route('/subseteditor/<group_name>/<repo_path_hash>', methods=['GET', 'POST'])
def subseteditor(group_name, repo_path_hash):
    """
    Display edit option for ground truth sets
    :return:
    """
    repo_data_path = get_repo_data_path(group_name, repo_path_hash)
    repo_data = get_repo_data(repo_data_path)
    _, sub_repo_data = get_grp_and_sub_repo_data()
    return render_template("subseteditor.html",
                           group_name=group_name,
                           repo_path_hash=repo_path_hash,
                           sub_repo_data=sub_repo_data,
                           setname=Path(repo_data["path"]).name)


@app.route('/edit_subset/<group_name>/<repo_path_hash>', methods=['GET', 'POST'])
def edit_subset(group_name, repo_path_hash):
    """
    Process the user input from seteditor
    :return:
    """
    try:
        data = request.form  # .to_dict(flat=False)
        repo_data_path = get_repo_data_path(group_name, repo_path_hash)
        repo_data = get_repo_data(repo_data_path)
        if data.get('cancel', None) is not None:
            return redirect('/')
        if data.get('Base', None) == 'main':
            base_sets = [Path(repo_data['path'])]
        else:
            base_sets = [Path(SUBREPO_DIR).joinpath(repo_path_hash).joinpath(key.replace('Base_', '')) for key in
                         data.keys() if 'Base_' in key]
        # TODO: atm more restrictive as it has to be for testing purpose
        if data.get('splitmode', None) == 'delete_sets':
            for base_set in base_sets:
                shutil.rmtree(str(base_set.resolve()), ignore_errors=True)
                Path(DATA_DIR).joinpath(group_name).joinpath(repo_path_hash).joinpath(base_set.name + '.json').unlink()
            # print(f'Delete files. {base_sets=}')
            return redirect('/')
        compare_sets = [Path(SUBREPO_DIR).joinpath(repo_path_hash).joinpath(key.replace('Compare_', '')) for key in
                        data.keys() if 'Compare_' in key]
        if data.get('splitmode', None) in ['diff_sets', 'merge_sets']:
            if data.get('new_duplicate', None):
                new_duplicate_set = Path(SUBREPO_DIR).joinpath(repo_path_hash)
                if data.get('Base', None) != 'main':
                    new_duplicate_set = new_duplicate_set.joinpath(
                        f"duplication_{data.get('Base').split('_')[1]}-{data.get('Compare').split('_')[1]}_part_"
                        f"{'&'.join([base_set.name.split('_')[-1] for base_set in base_sets])}-"
                        f"{'&'.join([compare_set.name.split('_')[-1] for compare_set in compare_sets])}")
                else:
                    new_duplicate_set = new_duplicate_set.joinpath(f"duplication_main-{data.get('Compare').split('_')[1]}_part_"
                                                                   f"all-{'&'.join([compare_set.name.split('_')[-1] for compare_set in compare_sets])}")
                info = (repo_data.get('info', '') + " This repo is a new duplicate.").strip()
                # copy base set and compare set to new duplicate path
                new_duplicate_set_data_path = get_repo_data_path(group_name, repo_path_hash, new_duplicate_set.name)
                if new_duplicate_set.exists():
                    new_duplicate_set_repo = Repo(new_duplicate_set)
                    new_duplicate_set_data = get_repo_data(new_duplicate_set_data_path)
                else:
                    new_duplicate_set_repo = Repo.init(new_duplicate_set)
                    new_duplicate_set_repo.git.commit('--allow-empty', '-m', '[GTCheck] Initial empty commit.')
                    new_duplicate_set_data = add_subrepo_path(True, repo_data.get('fileformat'),
                                                              repo_data.get('image_dir'), group_name,
                                                              new_duplicate_set.name, new_duplicate_set,
                                                              repo_data.get('path'), info, repo_data.get('readme', ''))
                filter = new_duplicate_set_data.get('removed_list') + new_duplicate_set_data.get('finished_list')

                added_files = []

                for base_set in base_sets:
                    if data.get('Base', None) == 'main':
                        base_set_data = repo_data
                    else:
                        base_set_data = get_repo_data(get_repo_data_path(group_name, repo_path_hash, base_set.name))
                    added_files.extend(add_compare_to_base_repo(new_duplicate_set_data, base_set_data, filter=filter))
                for compare_set in compare_sets:
                    compare_set_data = get_repo_data(get_repo_data_path(group_name, repo_path_hash, compare_set.name))
                    mod_added_files = list(set(added_files).intersection(set([mod_file for mod_file in
                     compare_set_data.get('removed_list') + compare_set_data.get('finished_list') if
                     filter is None or mod_file not in filter])))
                    if mod_added_files:
                        new_duplicate_set_repo.git.add(mod_added_files)
                        new_duplicate_set_repo.git.commit(mod_added_files, '-m',
                                                          f"[GTCheck] Merged with {' ,'.join(mod_added_files)}")

                    added_files.extend(add_compare_to_base_repo(new_duplicate_set_data, compare_set_data, filter=filter))

                added_files = list(set(added_files))
                new_duplicate_set_repo.git.add('-N', added_files)
                diff_list = alphanum_sort(new_duplicate_set_data.get('diff_list', list())+added_files)
                update_repo_data_modified_diff_list(new_duplicate_set_data_path, new_duplicate_set_data, diff_list)
            else:
                for base_set in base_sets:
                    base_set_repo = Repo(base_set)
                    if data.get('Base', None) == 'main':
                        base_set_data_path = repo_data_path
                        base_set_data = repo_data
                    else:
                        base_set_data_path = get_repo_data_path(group_name, repo_path_hash, base_set.name)
                        base_set_data = get_repo_data(base_set_data_path)
                    added_files = []
                    for compare_set in compare_sets:
                        if data.get('Base', None) == 'main' or \
                                (base_set.name.rsplit('_', 1)[1] == compare_set.name.rsplit('_', 1)[1] and
                                base_set.name != compare_set.name):
                            compare_set_data = get_repo_data(get_repo_data_path(group_name, repo_path_hash, compare_set.name))
                            added_files.extend(add_compare_to_base_repo(base_set_data, compare_set_data))
                    if data.get('splitmode', None) == 'merge_sets':
                        base_set_repo.git.add(added_files)
                        base_set_repo.git.commit(added_files, '-m', f"[GTCheck] Merged with {' ,'.join([cset.name for cset in compare_sets])}")
                    diff_list = alphanum_sort([item.a_path for item in base_set_repo.index.diff(None) if '.gt.txt' in item.a_path])
                    update_repo_data_modified_diff_list(base_set_data_path, base_set_data, diff_list)
    except Exception as e:
        internal_error(e)
    return redirect('/')


def update_repo_data_modified_diff_list(repo_data_path, repo_data, diff_list):
    skipped_list = alphanum_sort(set(repo_data.get('skipped_list')).difference(set(diff_list)))
    finished_list = alphanum_sort(set(repo_data.get('finished_list')).difference(set(diff_list)))
    removed_list = alphanum_sort(set(repo_data.get('removed_list')).difference(set(diff_list)))
    update_repo_data(repo_data_path, {'diff_list': diff_list,
                                          'skipped_list': skipped_list,
                                          'finished_list': finished_list,
                                          'removed_list': removed_list,
                                          'diff_overall': len(diff_list) + len(skipped_list) + len(finished_list) + len(
                                              removed_list),
                                          'undo_fpath': '',
                                          'undo_value': ''})

def add_compare_to_base_repo(base_set_data, compare_set_data, filter=None):
    """ Replace modified files in the base repo withouth git history """
    mod_list = [mod_file for mod_file in compare_set_data.get('removed_list')+compare_set_data.get('finished_list') if filter is None or mod_file not in filter]
    added_files = []
    for fileformat in ['.gt.txt', '.json']:
        for mod_fname in mod_list:
            mod_fname = mod_fname.replace('.gt.txt', fileformat)
            mod_fpath = Path(compare_set_data.get('path')).joinpath(mod_fname)
            if mod_fpath.exists():
                base_fname = Path(base_set_data.get('path')).joinpath(mod_fname)
                shutil.copy(mod_fpath, base_fname)
                if fileformat == '.gt.txt':
                    added_files.append(mod_fname)
    return added_files


def add_compare_to_base_repo_as_remote(base_repo, compare_repo_path, commit_staged=False):
    """ Merging the compare git repo with a remote pull this keeps the git history while """
    compare_repo = Repo(compare_repo_path)
    # Add untracked files to index (--intent-to-add)
    [compare_repo.git.add('-A', item) for item in compare_repo.untracked_files if ".md" in item or '.json' in item]
    new_commit = False
    if len(compare_repo.index.diff('HEAD')) > 0 and commit_staged:
        new_commit = True
        compare_repo.git.commit('-m', f"[GTCheck] Commit {len(compare_repo.index.diff('HEAD'))} staged files.")
    if not isinstance(base_repo, Repo):
        base_repo = Repo(base_repo)
    base_repo.create_remote(compare_repo_path.name, url=compare_repo_path)
    base_repo.remote(compare_repo_path.name).fetch('--tags')
    try:
        base_repo.git.merge('--allow-unrelated-histories', '-X', 'theirs',
                            compare_repo_path.name+f"/{compare_repo.active_branch}")
    except GitCommandError as merge_conflict:
        if 'overwritten by merge:' in merge_conflict:
            conflicted_files = str(merge_conflict).split('overwritten by merge:')[-1].split('Please commit your changes')[0].strip().split('\n')
            for conflicted_file in conflicted_files:
                base_repo.git.checkout('HEAD', '--', conflicted_file.strip())
            base_repo.git.merge('--allow-unrelated-histories', '-X', 'theirs',
                                compare_repo_path.name + f"/{compare_repo.active_branch}")
        else:
            internal_error(merge_conflict)
    base_repo.delete_remote(compare_repo_path.name)
    if new_commit:
        compare_repo.git.reset('HEAD^1')


@app.route('/gtcheck/setup/<group_name>/<repo_path_hash>/<subrepo>', methods=['GET', 'POST'])
def setup(group_name, repo_path_hash, subrepo='main'):
    """
    Renders setup page
    :return:
    """
    data = request.form  # .to_dict(flat=False)
    repo = get_repo(data['repo_path'])
    if data.get('edit_gtset', None) is not None:
        return seteditor(group_name, repo_path_hash)
    if data.get('edit_subsets', None) is not None:
        return subseteditor(group_name, repo_path_hash)
    repo_data_path = get_repo_data_path(group_name, repo_path_hash, subrepo=subrepo)
    repo_data = get_repo_data(repo_data_path)
    username, email = get_git_credentials(repo)
    username = session.get('username', username)
    email = session.get('email', email)
    if data.get('reserve', None) is not None:
        reserved_by = data.get('reserved_by', '') if len(data.get('reserved_by', '')) != 0 else "GTChecker"
        update_repo_data(repo_data_path, {'reserved_since': f"{datetime.date.today()}", 'reserved_by': reserved_by})
    if data.get('reservation_cancel', None) is not None:
        update_repo_data(repo_data_path, {'reserved_since': '', 'reserved_by': ''})
        return redirect('/')
    elif data.get('squash', None) is not None:
        repo.git.reset(repo_data.get('init_head'))
        difflist = [item.a_path for item in repo.index.diff(None) if ".gt.txt" in item.a_path]
        repo.git.add(*difflist, A=True)
        repo.git.commit('-m', f'[GTCheck] Squashed-commit added {len(difflist)} files.')
        update_repo_data(repo_data_path, {'squashed': repo.head.commit.hexsha})
        return redirect('/')
    elif data.get('done', None) is not None:
        if subrepo == 'main':
            Path(DATA_DIR).joinpath(group_name).joinpath(repo_path_hash + ".json").unlink()
        else:
            Path(DATA_DIR).joinpath(group_name).joinpath(repo_path_hash).joinpath(subrepo + ".json").unlink()
        return redirect('/')
    diff_head = repo.git.diff('--cached', '--shortstat').strip().split(" ")[0]
    if diff_head != "":
        flash(
            f"You have {diff_head} staged file[s] in the {repo.active_branch.name} branch! "
            f"These files will be added to the next commit.")
    return render_template("setup.html", username=username, email=email,
                           repo_path=data.get('repo_path', ''), group_name=group_name, subrepo=subrepo,
                           repo_path_hash=repo_path_hash,
                           active_branch=repo.active_branch.name,
                           branches=[branch.name for branch in repo.branches] if repo.branches != [] else [
                               repo.active_branch.name],
                           regexnum=repo_data.get('regexnum', "^(.*?)(\d+)(\D*)$"),
                           custom_keys=' '.join(repo_data.get('custom_keys', [''])),
                           filter_all=repo_data.get('filter_all', ''),
                           filter_from=repo_data.get('filter_from', ''),
                           filter_to=repo_data.get('filter_to', ''), )


@app.route("/login", methods=['POST'])
def password_validation():
    data = request.form  # .to_dict(flat=False)
    pwd = data.get('password', "")
    if data.get('guest_login', None) is not None:
        session['password'] = ""
    elif pwd in [ADMINPASSWORD, USERPASSWORD]:
        session['password'] = pwd
    else:
        flash('The provided password is wrong!')
        return render_template("login.html", guest_login=True if USERPASSWORD == "" else False,
                               messages=["Please again!"])
    session['username'] = data.get('username', 'GTChecker')
    session['email'] = data.get('email', '')
    session.pop('_flashes', None)
    return redirect('/')


@app.route("/", methods=['GET'])
def index():
    """
    Renders setup page
    :return:
    """
    if app.config['MODE'] == 'single':
        repo = get_repo(app.config['REPO_PATH'])
        username, email = get_git_credentials(repo)
<<<<<<< HEAD
        return render_template("setup.html", username=username, email=email, repo_path=app.config['repo_path'],
                               group_name="single", repo_path_hash=hash_it(repo.working_dir), subrepo='main',
                               active_branch=repo.active_branch, branches=repo.branches,
=======
        return render_template("setup.html", username=username, email=email, repo_path=app.config['REPO_PATH'],
                               group_name="Single", repo_path_hash=hash_it(repo.working_dir),
                                active_branch=repo.active_branch, branches=repo.branches,
>>>>>>> af7e212a
                               regexnum="^(.*?)(\d+)(\D*)$", custom_keys="",
                               filter_all="", filter_from="", filter_to="")
    if session.get('password', None) not in [ADMINPASSWORD, USERPASSWORD]:
        return render_template("login.html",
                               guest_login=USERPASSWORD == "",
                               password_required=(ADMINPASSWORD != "" or USERPASSWORD != ""))
    grp_repo_data, sub_repo_data = get_grp_and_sub_repo_data()
    return render_template("index.html", grp_repo_data=grp_repo_data, sub_repo_data=sub_repo_data,
                           activate_edit_gtset=(ADMINPASSWORD == "" or session.get('password', None) == ADMINPASSWORD),
                           username=session.get('username', ''))


@app.errorhandler(500)
def internal_error(error):
    """
    Log 500 errors
    :param error:
    :return:
    """
    app.logger.error(str(error))


@app.errorhandler(404)
def not_found_error(error):
    """
    Log 404 errors
    :param error:
    :return:
    """
    app.logger.error(str(error))


def logger(fname):
    """
    Adds rotatingfilehandler to app logger
    :param fname: log filename
    :return:
    """
    file_handler = RotatingFileHandler(fname, maxBytes=100000, backupCount=1)
    file_handler.setFormatter(Formatter('%(asctime)s %(levelname)s: %(message)s [in %(pathname)s:%(lineno)d]'))
    file_handler.setLevel(logging.WARNING)
    if len(app.logger.handlers) > 1:
        app.logger.removeHandler(app.logger.handlers[1])
    app.logger.addHandler(file_handler)


def get_repo(path, search_parent_directories=True):
    """
    Returns repo instance, if the subdirectory is provided it goes up to the base directory
    :param path: Repopath
    :return:
    """
    repo = None
    try:
        repo = Repo(path, search_parent_directories=search_parent_directories)
    except InvalidGitRepositoryError:
        app.logger.warning(f'Invalid gitrepository access: {path}')
        pass
    return repo


def get_grp_and_sub_repo_data():
    repo_data_info = defaultdict(defaultdict)
    sub_repo_data_info = defaultdict(lambda: defaultdict(defaultdict))
    # Secure that 'default' dict is always on top
    repo_data_info['default'] = defaultdict()
    for repo_data_path in alphanum_sort(Path(DATA_DIR).rglob("*.json")):
        with open(repo_data_path, 'r') as fin:
            repo_data = json.load(fin)
        if repo_data.get('mode', 'main') == 'main':
            repo_data_info[repo_data_path.parent.name][repo_data_path.stem] = repo_data
        else:
            sub_repo_data_info[repo_data_path.parent.name][repo_data_path.stem.rsplit('_', 2)[0]][
                repo_data_path.stem.split('_', 2)[2]] = repo_data
    if repo_data_info['default'] == {}:
        del repo_data_info['default']
    return repo_data_info, sub_repo_data_info


def get_repo_data_path(group_name, repo_path_hash, subrepo='main'):
    if subrepo == 'main':
        repo_group_dir = Path(DATA_DIR).joinpath(group_name).joinpath(repo_path_hash + ".json")
    else:
        repo_group_dir = Path(DATA_DIR).joinpath(group_name).joinpath(repo_path_hash).joinpath(subrepo + ".json")
    return repo_group_dir


def get_repo_data(repo_data_path):
    with open(repo_data_path, 'r') as fin:
        repo_data = json.load(fin)
    return repo_data


def write_repo_data(repo_data_path, repo_data):
    with open(repo_data_path, 'w') as fout:
        json.dump(repo_data, fout, indent=4)


def update_repo_data(repo_data_path, key_vals):
    repo_data = get_repo_data(repo_data_path)
    for key, val in key_vals.items():
        repo_data[key] = val
    write_repo_data(repo_data_path, repo_data)

def alphanum_sort(list):
    alphanum = lambda text: int(text) if text.isdigit() else text
    return sorted(list, key=lambda key: [alphanum(text) for text in re.split('([0-9]+)', str(key))])

def get_all_gt_files(repo):
    return [fname+'.gt.txt' for fname in alphanum_sort([str(path.relative_to(repo.working_dir)).replace('.gt.txt', '') for path in
                   Path(repo.working_dir).rglob(f"*.gt.txt")])]


def add_subrepo_path(add_all, fileformat, image_dir, group_name, set_name, repo_path, parent_repo_path, info, readme_path):
    repogroup_dir = Path(DATA_DIR).joinpath(group_name)
    repo = get_repo(repo_path)
    if repo:
        # Check requirements
        diff_list = get_all_gt_files(repo)
        # Add credentials to repository level
        username, email = get_git_credentials(repo, level='repository' if app.config.get('MODE', 'web') == 'web' else 'user')
        set_git_credentials(repo, username, email)
        repo_data_path = repogroup_dir.joinpath(repo_path.parent.name).joinpath(repo_path.name + '.json')
        if not repo_data_path.exists():
            repo_data_path.parent.mkdir(parents=True, exist_ok=True)
            try:
                init_head = repo.head.commit.hexsha
            except ValueError:
                app.logger.warning(f'The repo contained no head commit, so it got one created: {repo_path}')
                repo.git.commit('--allow-empty', '-m', '[GTCheck] Initial empty commit.')
                init_head = repo.head.commit.hexsha
            data = {'path': str(repo_path),
                    'mode': 'sub',
                    'image_dir': image_dir,
                    'parent_repo_path': parent_repo_path,
                    'name': set_name,
                    'info': info,
                    'squashed': None,
                    'done': False,
                    'init_head': init_head,
                    'add_all': add_all,
                    'readme': readme_path,
                    'reserved_by': '',
                    'reserved_since': '',
                    'last_action': '',
                    'username': '',
                    'email': '',
                    'addcc': False,
                    'skipcc': True,
                    'regexnum': "^(.*?)(\d+)(\D*)$",
                    'filter_all': '',
                    'filter_from': '',
                    'filter_to': '',
                    'diff_list': diff_list,
                    'finished_list': [],
                    'removed_list': [],
                    'skipped_list': [],
                    'diff_overall': len(diff_list),
                    'font': 'RobotoMonoGTC',
                    'vkeylang': '',
                    'custom_keys': [],
                    'modtext': '',
                    'fname': '',
                    'fpath': '',
                    'undo_fpath': '',
                    'undo_value': ''}
            with open(repo_data_path, 'w') as fout:
                json.dump(data , fout, indent=4)
            return data


def add_repo_path(add_all, image_dir, group_name, set_name, repo_paths, info, readme, reset_to=None):
    repogroup_dir = Path(DATA_DIR).joinpath(group_name)
    if not repogroup_dir.exists():
        repogroup_dir.mkdir(parents=True)
    for repo_path in repo_paths:
        app.logger.info(repo_path + ' adding to GTCheck!')
        log = app.logger
        repo = get_repo(repo_path)
        # Purge the selection
        image_dir = Path(image_dir)
        if not image_dir.exists() or image_dir.is_file():
            image_dir = Path('.')
        if repo:
            if reset_to:
                repo.git.reset('--soft', reset_to)
            # Add untracked files to index (--intent-to-add)
            [repo.git.add('-N', item) for item in repo.untracked_files if ".gt.txt" in item]
            # Check requirements
            if repo.bare:
                app.logger.error(f'Bare repos can not be added: {repo_path}')
                return
            if not add_all:
                if not repo.is_dirty():
                    app.logger.error(f'The repo contains no modified GT data: {repo_path}')
                    return
                diff_list = alphanum_sort([item.a_path for item in repo.index.diff(None) if ".gt.txt" in item.a_path])

                if not diff_list:
                    app.logger.error(f'The repo contains no modified GT data: {repo_path}')
                    return
            else:
                diff_list = get_all_gt_files(repo)
            # Add credentials to repository level
            username, email = get_git_credentials(repo, level='repository' if app.config.get('MODE', 'web') == 'web' else 'user')
            set_git_credentials(repo, username, email)
            repo_path = repo.working_dir
            repo_path_hash = hash_it(repo_path)
            repo_data_path = repogroup_dir.joinpath(repo_path_hash + ".json")
            create_symlink(repo_path, repo_path_hash)
            if not repo_data_path.exists():
                if readme is None:
                    readmes = [mdfile for mdfile in Path(repo_path).rglob('*.md') if "readme" in mdfile.name.lower()]
                    readme_path = "" if not readmes else str(readmes[0].resolve())
                else:
                    readme_path = str(Path(readme).resolve())
                try:
                    init_head = repo.head.commit.hexsha
                except ValueError:
                    app.logger.warning(f'The repo contains no head commit: {repo_path}')
                    init_head = ""
                infotext = info
                with open(repo_data_path, 'w') as fout:
                    json.dump({'path': repo_path,
                               'mode': 'main',
                               'image_dir': str(image_dir.resolve()),
                               'parent_repo_path': None,
                               'name': set_name,
                               'info': infotext,
                               'squashed': None,
                               'done': False,
                               'init_head': init_head,
                               'add_all': add_all,
                               'readme': readme_path,
                               'reserved_by': '',
                               'reserved_since': '',
                               'last_action': '',
                               'username': '',
                               'email': '',
                               'addcc': False,
                               'skipcc': True,
                               'regexnum': "^(.*?)(\d+)(\D*)$",
                               'filter_all': '',
                               'filter_from': '',
                               'filter_to': '',
                               'diff_list': diff_list,
                               'finished_list': [],
                               'skipped_list': [],
                               'removed_list': [],
                               'diff_overall': len(diff_list),
                               'font': 'RobotoMonoGTC',
                               'vkeylang': '',
                               'custom_keys': [],
                               'modtext': '',
                               'fname': '',
                               'fpath': '',
                               'undo_fpath': '',
                               'undo_value': '',
                               }, fout, indent=4)
                app.logger.info(repo_path+' succesfully added to GTCheck!')


def hash_it(string):
    return sha256(string.encode('utf-8')).hexdigest()


def run_server(purge):
    """
    Starting point to run the app as server
    :return:
    """
    # Purge the selection
    if 'all' in purge: purge = ['all']
    for purge_sel in purge:
        if purge_sel in ['symlinks', 'all']:
            purge_folder(SYMLINK_DIR, create_gitkeep=True)
            purge_folder(SUBREPO_DIR, create_gitkeep=True)
        if purge_sel in ['logs', 'all']:
            purge_folder(LOG_DIR, create_gitkeep=True)
        if purge_sel in ['repo_settings', 'all']:
            purge_folder(DATA_DIR, create_gitkeep=True)
    port = int(os.environ.get('PORT', int(PORT)))
    # Init basic logger
    app.logger.setLevel(logging.INFO)
    if not app.debug:
        logdir = Path(LOG_DIR)
        if not logdir.exists():
            logdir.mkdir()
        logger(str(logdir.joinpath('app.log').resolve()))
    # Set current time as secret_key for the cookie
    # The cookie can keep variables for the whole session (max. 4kb)
    app.config['SECRET_KEY'] = SECRET_KEY
    app.config['MODE'] = 'web'
    try:
        app.run(host=URL, port=port, debug=True)
    except OSError:
        print("Address already in use!")


def run_single(repo_path, add_all, image_dir, set_name):
    """
    Starting point to run the app for single repo editing
    :return:
    """
    port = int(os.environ.get('PORT', int(PORT)))
    # Init basic logger
    app.logger.setLevel(logging.INFO)
    if not app.debug:
        logdir = Path(LOG_DIR)
        if not logdir.exists():
            logdir.mkdir()
        logger(str(logdir.joinpath('app.log').resolve()))
    # Set current time as secret_key for the cookie
    # The cookie can keep variables for the whole session (max. 4kb)
    app.config['SECRET_KEY'] = SECRET_KEY
    app.config['MODE'] = 'single'
    app.config['REPO_PATH'] = repo_path
    add_repo_path(add_all, image_dir, "single", set_name, app.config['REPO_PATH'], "", "")
    try:
        app.run(host=URL, port=port, debug=True)
        webbrowser.open_new(f'http://{URL}:{PORT}/')
    except OSError:
        print("Address already in use!")<|MERGE_RESOLUTION|>--- conflicted
+++ resolved
@@ -20,11 +20,7 @@
 from flask import Flask, render_template, request, Markup, flash, session, redirect, url_for
 from git import Repo, InvalidGitRepositoryError, GitCommandError
 
-<<<<<<< HEAD
 from config import URL, PORT, LOG_DIR, DATA_DIR, SYMLINK_DIR, SUBREPO_DIR, ADMINPASSWORD, USERPASSWORD, SECRET_KEY
-=======
-from .config import URL, PORT, LOG_DIR, DATA_DIR, SYMLINK_DIR
->>>>>>> af7e212a
 
 app = Flask(__name__, instance_path=str(Path(__file__).parent.resolve().joinpath("instance")))
 
@@ -945,15 +941,9 @@
     if app.config['MODE'] == 'single':
         repo = get_repo(app.config['REPO_PATH'])
         username, email = get_git_credentials(repo)
-<<<<<<< HEAD
         return render_template("setup.html", username=username, email=email, repo_path=app.config['repo_path'],
                                group_name="single", repo_path_hash=hash_it(repo.working_dir), subrepo='main',
                                active_branch=repo.active_branch, branches=repo.branches,
-=======
-        return render_template("setup.html", username=username, email=email, repo_path=app.config['REPO_PATH'],
-                               group_name="Single", repo_path_hash=hash_it(repo.working_dir),
-                                active_branch=repo.active_branch, branches=repo.branches,
->>>>>>> af7e212a
                                regexnum="^(.*?)(\d+)(\D*)$", custom_keys="",
                                filter_all="", filter_from="", filter_to="")
     if session.get('password', None) not in [ADMINPASSWORD, USERPASSWORD]:
@@ -1128,7 +1118,7 @@
 def add_repo_path(add_all, image_dir, group_name, set_name, repo_paths, info, readme, reset_to=None):
     repogroup_dir = Path(DATA_DIR).joinpath(group_name)
     if not repogroup_dir.exists():
-        repogroup_dir.mkdir(parents=True)
+        repogroup_dir.mkdir()
     for repo_path in repo_paths:
         app.logger.info(repo_path + ' adding to GTCheck!')
         log = app.logger
